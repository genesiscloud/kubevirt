--- conflicted
+++ resolved
@@ -95,29 +95,6 @@
                           bridge: {}
                           name:
                             type: string
-                          slirp:
-                            properties:
-                              ports:
-                                description: List of ports to be forwarded to the
-                                  virtual machine
-                                items:
-                                  description: Port repesents a port to expose from
-                                    the virtual machine Default protocol TCP Default
-                                    Port is PodPort
-                                  properties:
-                                    name:
-                                      type: string
-                                    podPort:
-                                      format: int32
-                                      type: integer
-                                    port:
-                                      format: int32
-                                      type: integer
-                                    protocol:
-                                      type: string
-                                  required:
-                                  - port
-                                type: array
                         required:
                         - name
                       type: array
@@ -217,17 +194,7 @@
                 properties:
                   name:
                     type: string
-<<<<<<< HEAD
-                  pod:
-                    description: Represents the stock pod network interface
-                    properties:
-                      vmNetworkCIDR:
-                        description: CIDR for vm network Default 10.0.2.0/24 if not
-                          specified
-                        type: string
-=======
                   pod: {}
->>>>>>> bb56da6b
                 required:
                 - name
               type: array
